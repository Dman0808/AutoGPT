--- conflicted
+++ resolved
@@ -188,10 +188,6 @@
         triggering_prompt=DEFAULT_TRIGGERING_PROMPT,
         workspace_directory=workspace_directory,
         ai_config=ai_config,
-<<<<<<< HEAD
-        config=cfg,
-=======
         config=config,
->>>>>>> 76320677
     )
     agent.start_interaction_loop()