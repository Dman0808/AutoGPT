import logging
import time
from abc import ABC, abstractmethod
from typing import ClassVar

from autogpt_libs.supabase_integration_credentials_store import OAuth2Credentials

logger = logging.getLogger(__name__)


class BaseOAuthHandler(ABC):
    # --8<-- [start:BaseOAuthHandler1]
    PROVIDER_NAME: ClassVar[str]
    DEFAULT_SCOPES: ClassVar[list[str]] = []
    # --8<-- [end:BaseOAuthHandler1]

    @abstractmethod
    # --8<-- [start:BaseOAuthHandler2]
    def __init__(self, client_id: str, client_secret: str, redirect_uri: str): ...

    # --8<-- [end:BaseOAuthHandler2]

    @abstractmethod
    # --8<-- [start:BaseOAuthHandler3]
    def get_login_url(self, scopes: list[str], state: str) -> str:
        # --8<-- [end:BaseOAuthHandler3]
        """Constructs a login URL that the user can be redirected to"""
        ...

    @abstractmethod
    # --8<-- [start:BaseOAuthHandler4]
    def exchange_code_for_tokens(
        self, code: str, scopes: list[str]
    ) -> OAuth2Credentials:
        # --8<-- [end:BaseOAuthHandler4]
        """Exchanges the acquired authorization code from login for a set of tokens"""
        ...

    @abstractmethod
<<<<<<< HEAD
    def revoke_tokens(self, credentials: OAuth2Credentials) -> bool:
        """Revokes the given token at provider,
        returns False provider does not support it"""
        ...

    @abstractmethod
=======
    # --8<-- [start:BaseOAuthHandler5]
>>>>>>> 992989ee
    def _refresh_tokens(self, credentials: OAuth2Credentials) -> OAuth2Credentials:
        # --8<-- [end:BaseOAuthHandler5]
        """Implements the token refresh mechanism"""
        ...

    def refresh_tokens(self, credentials: OAuth2Credentials) -> OAuth2Credentials:
        if credentials.provider != self.PROVIDER_NAME:
            raise ValueError(
                f"{self.__class__.__name__} can not refresh tokens "
                f"for other provider '{credentials.provider}'"
            )
        return self._refresh_tokens(credentials)

    def get_access_token(self, credentials: OAuth2Credentials) -> str:
        """Returns a valid access token, refreshing it first if needed"""
        if self.needs_refresh(credentials):
            credentials = self.refresh_tokens(credentials)
        return credentials.access_token.get_secret_value()

    def needs_refresh(self, credentials: OAuth2Credentials) -> bool:
        """Indicates whether the given tokens need to be refreshed"""
        return (
            credentials.access_token_expires_at is not None
            and credentials.access_token_expires_at < int(time.time()) + 300
        )

    def handle_default_scopes(self, scopes: list[str]) -> list[str]:
        """Handles the default scopes for the provider"""
        # If scopes are empty, use the default scopes for the provider
        if not scopes:
            logger.debug(f"Using default scopes for provider {self.PROVIDER_NAME}")
            scopes = self.DEFAULT_SCOPES
        return scopes<|MERGE_RESOLUTION|>--- conflicted
+++ resolved
@@ -37,19 +37,18 @@
         ...
 
     @abstractmethod
-<<<<<<< HEAD
-    def revoke_tokens(self, credentials: OAuth2Credentials) -> bool:
-        """Revokes the given token at provider,
-        returns False provider does not support it"""
+    # --8<-- [start:BaseOAuthHandler5]
+    def _refresh_tokens(self, credentials: OAuth2Credentials) -> OAuth2Credentials:
+        # --8<-- [end:BaseOAuthHandler5]
+        """Implements the token refresh mechanism"""
         ...
 
     @abstractmethod
-=======
-    # --8<-- [start:BaseOAuthHandler5]
->>>>>>> 992989ee
-    def _refresh_tokens(self, credentials: OAuth2Credentials) -> OAuth2Credentials:
-        # --8<-- [end:BaseOAuthHandler5]
-        """Implements the token refresh mechanism"""
+    # --8<-- [start:BaseOAuthHandler6]
+    def revoke_tokens(self, credentials: OAuth2Credentials) -> bool:
+        # --8<-- [end:BaseOAuthHandler6]
+        """Revokes the given token at provider,
+        returns False provider does not support it"""
         ...
 
     def refresh_tokens(self, credentials: OAuth2Credentials) -> OAuth2Credentials:
