--- conflicted
+++ resolved
@@ -18,32 +18,6 @@
 
 export default function Home() {
   return (
-<<<<<<< HEAD
-    <div className="flex flex-col items-center px-12">
-      <div className="z-10 w-full items-center justify-between font-mono text-sm lg:flex">
-        <p className="fixed left-0 top-0 flex w-full justify-center border-b border-gray-600 bg-gradient-to-b from-zinc-200 pb-6 pt-8 backdrop-blur-2xl dark:border-neutral-900 dark:bg-zinc-900 dark:from-inherit lg:static lg:w-auto  lg:rounded-xl lg:border lg:bg-gray-200 lg:p-4 lg:dark:bg-zinc-800/30">
-          Get started by adding a&nbsp;
-          <code className="font-mono font-bold">node</code>
-        </p>
-        <div className="fixed bottom-0 left-0 flex h-48 w-full items-end justify-center bg-gradient-to-t from-white via-white dark:from-black dark:via-black lg:static lg:size-auto lg:bg-none">
-          <a
-            className="pointer-events-none flex place-items-center gap-2 p-8 lg:pointer-events-auto lg:p-0"
-            href="https://news.agpt.co/"
-            target="_blank"
-            rel="noopener noreferrer"
-          >
-            By{" "}
-            <Image
-              src="/autogpt_logo_dark.svg"
-              alt="AutoGPT Logo"
-              width={100}
-              height={24}
-              priority
-            />
-          </a>
-        </div>
-      </div>
-=======
       <div className="flex flex-col items-center px-12">
           <div className="z-10 w-full items-center justify-between font-mono text-sm lg:flex">
               <p className="fixed left-0 top-0 flex w-full justify-center border-b border-gray-600 bg-gradient-to-b from-zinc-200 pb-6 pt-8 backdrop-blur-2xl dark:border-neutral-900 dark:bg-zinc-900 dark:from-inherit lg:static lg:w-auto  lg:rounded-xl lg:border lg:bg-gray-200 lg:p-4 lg:dark:bg-zinc-800/30">
@@ -70,8 +44,6 @@
                   </a>
               </div>
           </div>
->>>>>>> 2355d568
-
       <div className="w-full flex justify-center mt-10">
         <Suspense fallback={<div>Loading...</div>}>
           <FlowEditorWrapper />
