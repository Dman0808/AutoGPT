--- conflicted
+++ resolved
@@ -1,9 +1,4 @@
 {
-<<<<<<< HEAD
-  "num_graph_workers": 1,
-  "num_node_workers": 1
-=======
   "num_graph_workers": 10,
   "num_node_workers": 5
->>>>>>> e645cc4b
 }